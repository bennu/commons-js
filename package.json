{
  "name": "@bennu-cl/commons-js",
<<<<<<< HEAD
  "version": "0.1.0",
  "description": "Common utilities for JavaScript/TypeScript projects including Chilean RUT validation and two-factor authentication",
=======
  "version": "0.0.2",
  "description": "A TypeScript validator for Chilean RUT (Rol Único Tributario) numbers",
>>>>>>> 4f44131b
  "main": "dist/index.js",
  "types": "dist/index.d.ts",
  "scripts": {
    "build": "tsc",
    "test": "jest",
    "prepublishOnly": "npm run build"
  },
  "keywords": [
    "chile",
    "rut",
    "validator",
    "validation",
    "chilean",
    "identity",
    "typescript",
    "two-factor",
    "2fa",
    "authentication",
    "time-based"
  ],
  "author": "@bennu-cl/jomendev",
  "license": "MIT",
  "devDependencies": {
    "@types/jest": "^29.5.0",
    "@types/node": "^18.15.11",
    "jest": "^29.5.0",
    "ts-jest": "^29.1.0",
    "typescript": "^5.0.4"
  },
  "files": [
    "dist/**/*"
  ],
  "repository": {
    "type": "git",
    "url": "https://github.com/bennu/commons-js"
  },
  "bugs": {
    "url": "https://github.com/bennu/commons-js/issues"
  },
  "homepage": "https://github.com/bennu/commons-js#readme"
}<|MERGE_RESOLUTION|>--- conflicted
+++ resolved
@@ -1,12 +1,7 @@
 {
   "name": "@bennu-cl/commons-js",
-<<<<<<< HEAD
-  "version": "0.1.0",
-  "description": "Common utilities for JavaScript/TypeScript projects including Chilean RUT validation and two-factor authentication",
-=======
   "version": "0.0.2",
   "description": "A TypeScript validator for Chilean RUT (Rol Único Tributario) numbers",
->>>>>>> 4f44131b
   "main": "dist/index.js",
   "types": "dist/index.d.ts",
   "scripts": {
